--- conflicted
+++ resolved
@@ -66,8 +66,7 @@
         i += 1;
     }
 
-<<<<<<< HEAD
-    ret output;
+    return output;
 }
 
 fn read_le_u16(&input: ~[u8]) -> u16 {
@@ -84,7 +83,4 @@
     let fourth = vec::shift(input);
     ret bytes_to_le_uint(~[first, second, third, fourth]) as u32;
     //ret first | (second << 8) | (third << 16) | (fourth << 24);
-=======
-    return output;
->>>>>>> 76994abc
 }